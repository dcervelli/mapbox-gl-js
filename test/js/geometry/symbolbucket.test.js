--- conflicted
+++ resolved
@@ -23,16 +23,8 @@
         glyphVertex: new GlyphVertexBuffer(),
         iconVertex: new IconVertexBuffer()
     };
-<<<<<<< HEAD
     var collisiongroup = new CollisionGroup(6, 4096, 512);
     var collision = collisiongroup.collisions.default;
-    var bucket = new SymbolBucket(info, buffers, collisiongroup);
-    t.ok(bucket);
-    bucket.textFeatures = ['abcde'];
-
-=======
-    var collision = new Collision(6, 4096, 512);
->>>>>>> 67722718
     var atlas = new GlyphAtlas(1024,1024);
     var rects = {};
     for (var id in glyphs) {
@@ -41,7 +33,7 @@
     }
 
     function bucketSetup() {
-        var bucket = new SymbolBucket(info, buffers, collision);
+        var bucket = new SymbolBucket(info, buffers, collisiongroup);
         bucket.textFeatures = ['abcde'];
         bucket.stacks = { 'Test': {
             glyphs: glyphs,
