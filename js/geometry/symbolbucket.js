--- conflicted
+++ resolved
@@ -7,18 +7,9 @@
 var resolveTokens = require('../util/token.js');
 var Placement = require('../text/placement.js');
 var Shaping = require('../text/shaping.js');
-<<<<<<< HEAD
-var Collision = require('../text/collision.js');
-
-if (typeof self !== 'undefined') {
-    var actor = require('../worker/worker.js');
-    var Loader = require('../text/loader.js');
-    var getRanges = require('../text/ranges.js');
-}
-=======
 var Loader = require('../text/loader.js');
 var getRanges = require('../text/ranges.js');
->>>>>>> 866ca3a9
+var Collision = require('../text/collision.js');
 
 module.exports = SymbolBucket;
 
