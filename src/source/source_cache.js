--- conflicted
+++ resolved
@@ -146,13 +146,8 @@
     reloadTile(id, state) {
         const tile = this._tiles[id];
 
-<<<<<<< HEAD
-        // potentially does not address all underlying issues
-        // https://github.com/mapbox/mapbox-gl-js/issues/4252
-=======
         // this potentially does not address all underlying
         // issues https://github.com/mapbox/mapbox-gl-js/issues/4252
->>>>>>> c0188ccc
         // - hard to tell without repro steps
         if (!tile) return;
 
